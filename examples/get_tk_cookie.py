--- conflicted
+++ resolved
@@ -2,14 +2,10 @@
 import sys
 from pathlib import Path
 
-<<<<<<< HEAD
-from config import BASE_DIR
-=======
 # 添加父目录到模块搜索路径
 sys.path.append(str(Path(__file__).parent.parent))
 
-from conf import BASE_DIR
->>>>>>> a0f8e970
+from config import BASE_DIR
 from uploader.tk_uploader.main_chrome import tiktok_setup
 
 if __name__ == '__main__':
