--- conflicted
+++ resolved
@@ -11,11 +11,8 @@
 from utils.base_social_media import set_init_script
 from utils.log import baijiahao_logger
 from utils.network import async_retry
-<<<<<<< HEAD
+from utils.video_converter import VideoConverter
 from douyin_config import get_browser_config, get_context_config, get_anti_detection_script
-=======
-from utils.video_converter import VideoConverter
->>>>>>> a0f8e970
 
 
 async def baijiahao_cookie_gen(account_file):
@@ -123,20 +120,32 @@
         print("视频出错了，重新上传中")
 
     async def upload(self, playwright: Playwright) -> None:
-<<<<<<< HEAD
-        # 使用增强版云服务器优化配置
-        launch_options, env = get_browser_config()
+        # 检查视频格式兼容性并转换
+        converter = VideoConverter()
+        original_file_path = self.file_path
+        
+        # 百家号支持的视频格式
+        supported_formats = ['.mp4', '.avi', '.mov', '.wmv', '.flv', '.mkv']
+        
+        if not converter.is_format_supported(self.file_path, supported_formats):
+            baijiahao_logger.info(f"检测到不支持的视频格式: {os.path.splitext(self.file_path)[1]}，开始转换为mp4...")
+            self.file_path = converter.convert_to_mp4(self.file_path)
+            baijiahao_logger.info(f"格式转换完成: {self.file_path}")
+        
+        try:
+            # 使用增强版云服务器优化配置
+            launch_options, env = get_browser_config()
         
         if self.local_executable_path:
             launch_options["executable_path"] = self.local_executable_path
             
         if self.proxy_setting:
             launch_options["proxy"] = self.proxy_setting
-            
+                
         browser = await playwright.chromium.launch(**launch_options)
         
         # 使用增强版上下文配置  
-        context_config = get_context_config()
+            context_config = get_context_config()
         context_config["storage_state"] = f"{self.account_file}"
         context_config["user_agent"] = 'Mozilla/5.0 (Windows NT 10.0; Win64; x64) AppleWebKit/537.36 (KHTML, like Gecko) Chrome/127.0.4324.150 Safari/537.36'
         
@@ -145,58 +154,6 @@
         # 使用增强版反检测脚本
         await context.add_init_script(get_anti_detection_script())
         
-        # context = await set_init_script(context)
-        await context.grant_permissions(['geolocation'])
-
-        # 创建一个新的页面
-        page = await context.new_page()
-        # 访问指定的 URL
-        await page.goto("https://baijiahao.baidu.com/builder/rc/edit?type=videoV2", timeout=60000)
-        baijiahao_logger.info(f"正在上传-------{self.title}.mp4")
-        # 等待页面跳转到指定的 URL，没进入，则自动等待到超时
-        baijiahao_logger.info('正在打开主页...')
-        await page.wait_for_url("https://baijiahao.baidu.com/builder/rc/edit?type=videoV2", timeout=60000)
-
-        # 点击 "上传视频" 按钮
-        await page.locator("div[class^='video-main-container'] input").set_input_files(self.file_path)
-
-        # 等待页面跳转到指定的 URL
-        while True:
-            # 判断是是否进入视频发布页面，没进入，则自动等待到超时
-            try:
-                await page.wait_for_selector("div#formMain:visible")
-                break
-            except:
-                baijiahao_logger.info("正在等待进入视频发布页面...")
-                await asyncio.sleep(0.1)
-
-        # 填充标题和话题
-        # 这里为了避免页面变化，故使用相对位置定位：作品标题父级右侧第一个元素的input子元素
-        await asyncio.sleep(1)
-        baijiahao_logger.info("正在填充标题和话题...")
-        await self.add_title_tags(page)
-
-        upload_status = await self.uploading_video(page)
-        if not upload_status:
-            baijiahao_logger.error(f"发现上传出错了... 文件:{self.file_path}")
-=======
-        # 检查视频格式兼容性并转换
-        converter = VideoConverter()
-        original_file_path = self.file_path
-        
-        # 百家号支持的视频格式
-        supported_formats = ['.mp4', '.avi', '.mov', '.wmv', '.flv', '.mkv']
-        
-        if not converter.is_format_supported(self.file_path, supported_formats):
-            baijiahao_logger.info(f"检测到不支持的视频格式: {os.path.splitext(self.file_path)[1]}，开始转换为mp4...")
-            self.file_path = converter.convert_to_mp4(self.file_path)
-            baijiahao_logger.info(f"格式转换完成: {self.file_path}")
-        
-        try:
-            # 使用 Chromium 浏览器启动一个浏览器实例
-            browser = await playwright.chromium.launch(headless=False, executable_path=self.local_executable_path, proxy=self.proxy_setting)
-            # 创建一个浏览器上下文，使用指定的 cookie 文件
-            context = await browser.new_context(storage_state=f"{self.account_file}", user_agent='Mozilla/5.0 (Windows NT 10.0; Win64; x64) AppleWebKit/537.36 (KHTML, like Gecko) Chrome/127.0.4324.150 Safari/537.36')
             # context = await set_init_script(context)
             await context.grant_permissions(['geolocation'])
 
@@ -260,7 +217,6 @@
             
         except Exception as e:
             baijiahao_logger.error(f"上传过程中出现错误: {e}")
->>>>>>> a0f8e970
             raise
         finally:
             # 清理临时转换文件
